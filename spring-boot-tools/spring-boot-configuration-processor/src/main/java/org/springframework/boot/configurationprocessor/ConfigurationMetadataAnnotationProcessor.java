--- conflicted
+++ resolved
@@ -172,10 +172,9 @@
 			Element returns = this.processingEnv.getTypeUtils()
 					.asElement(element.getReturnType());
 			if (returns instanceof TypeElement) {
-<<<<<<< HEAD
 				ItemMetadata group = ItemMetadata.newGroup(prefix,
-						this.typeUtils.getType(returns),
-						this.typeUtils.getType(element.getEnclosingElement()),
+						this.typeUtils.getQualifiedName(returns),
+						this.typeUtils.getQualifiedName(element.getEnclosingElement()),
 						element.toString());
 				if (this.metadataCollector.hasSimilarGroup(group)) {
 					this.processingEnv.getMessager().printMessage(Kind.ERROR,
@@ -187,14 +186,6 @@
 					this.metadataCollector.add(group);
 					processTypeElement(prefix, (TypeElement) returns);
 				}
-=======
-				this.metadataCollector.add(
-						ItemMetadata.newGroup(prefix,
-								this.typeUtils.getQualifiedName(returns),
-								this.typeUtils.getQualifiedName(element.getEnclosingElement()),
-								element.toString()));
-				processTypeElement(prefix, (TypeElement) returns);
->>>>>>> 5863e6f7
 			}
 		}
 	}
